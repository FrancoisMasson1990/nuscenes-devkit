--- conflicted
+++ resolved
@@ -247,7 +247,14 @@
         self.assertListEqual(m.k_to_report, [1, 5, 10])
         self.assertEqual(m.aggregators[0].name, 'RowMean')
 
-<<<<<<< HEAD
+        with patch.object(metrics.OffRoadRate, 'load_drivable_area_polygons'):
+            config = {'name': 'OffRoadRate',
+                      'aggregators': [{'name': 'RowMean'}]}
+
+            m = metrics.DeserializeMetric(config, helper)
+            self.assertEqual(m.name, 'OffRoadRate')
+            self.assertEqual(m.aggregators[0].name, 'RowMean')
+
     def test_flatten_metrics(self):
 
         results = {"MinFDEK": {"RowMean": [5.92, 6.1, 7.2]},
@@ -265,16 +272,6 @@
                   'HitRateTopK_2_1': 0.37, 'HitRateTopK_2_5': 0.45, 'HitRateTopK_2_10': 0.55}
 
         self.assertDictEqual(flattened, answer)
-
-=======
-        with patch.object(metrics.OffRoadRate, 'load_drivable_area_polygons'):
-            config = {'name': 'OffRoadRate',
-                      'aggregators': [{'name': 'RowMean'}]}
-
-            m = metrics.DeserializeMetric(config, helper)
-            self.assertEqual(m.name, 'OffRoadRate')
-            self.assertEqual(m.aggregators[0].name, 'RowMean')
-
 
 class TestOffRoadRate(unittest.TestCase):
 
@@ -334,5 +331,4 @@
                                 (1262.3235250519404, 944.6782247770625),
                                 (1260.8163412684773, 945.9156425437817),
                                 (1259.3272449205788, 947.1747683330505)]])
-        self._do_test('singapore-hollandvillage', predictions, 0)
->>>>>>> 11f7eb4c
+        self._do_test('singapore-hollandvillage', predictions, 0)