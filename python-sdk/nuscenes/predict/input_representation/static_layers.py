--- conflicted
+++ resolved
@@ -133,15 +133,10 @@
     return color[0], color[1], color[2]
 
 
-<<<<<<< HEAD
-def draw_lanes_on_image(image: np.ndarray, lanes: Dict[str, List[Tuple[float, float, float]]],
-                        agent_global_coords: Tuple[float, float], agent_yaw_in_radians: float,
-=======
 def draw_lanes_on_image(image: np.ndarray,
-                        lanes: Dict[str, List[Tuple[float, float]]],
+                        lanes: Dict[str, List[Tuple[float, float, float]]],
                         agent_global_coords: Tuple[float, float],
                         agent_yaw_in_radians: float,
->>>>>>> 2f23e833
                         agent_pixels: Tuple[int, int],
                         resolution: float,
                         color_function: Callable[[float, float], Color] = color_by_yaw) -> np.ndarray:
@@ -278,7 +273,6 @@
 
         masks = self.maps[map_name].get_map_mask(patchbox, angle_in_degrees, self.layer_names, canvas_size=None)
 
-<<<<<<< HEAD
         images = []
         for mask, color in zip(masks, self.colors):
             images.append(change_color_of_binary_mask(np.repeat(mask[::-1, :, np.newaxis], 3, 2), color))
@@ -286,13 +280,6 @@
         lanes = draw_lanes_in_agent_frame(int(image_side_length / self.resolution), x, y, yaw, radius=50,
                                           image_resolution=self.resolution, discretization_resolution_meters=1,
                                           map_api=self.maps[map_name])
-=======
-        images = [change_color_of_binary_mask(np.repeat(mask[::-1, :, np.newaxis], 3, 2), color)
-                  for mask, color in zip(masks, self.colors)]
-
-        lanes = draw_lanes_in_agent_frame(int(image_side_length / self.resolution), x, y, yaw, 50, self.resolution, 1,
-                                          self.maps[map_name])
->>>>>>> 2f23e833
 
         images.append(lanes)
 
