--- conflicted
+++ resolved
@@ -4,14 +4,9 @@
 import colorsys
 import os
 from typing import Dict, List, Tuple, Callable
-<<<<<<< HEAD
-import colorsys
-=======
->>>>>>> a7146227
 
 import cv2
 import numpy as np
-import cv2
 from pyquaternion import Quaternion
 
 from nuscenes.eval.common.utils import quaternion_yaw
@@ -22,13 +17,9 @@
 from nuscenes.predict.input_representation.interface import \
     StaticLayerRepresentation
 from nuscenes.predict.input_representation.utils import get_crops, get_rotation_matrix, convert_to_pixel_coords
-<<<<<<< HEAD
-=======
 
 Color = Tuple[float, float, float]
->>>>>>> a7146227
-
-Color = Tuple[float, float, float]
+
 
 def load_all_maps(helper: PredictHelper) -> Dict[str, NuScenesMap]:
     """
@@ -43,11 +34,7 @@
 
     for map_file in json_files:
 
-<<<<<<< HEAD
-        map_name = map_file.split(".")[0]
-=======
         map_name = str(map_file.split(".")[0])
->>>>>>> a7146227
 
         print(f'static_layers.py - Loading Map: {map_name}')
 
@@ -70,10 +57,7 @@
 
     return patch_box
 
-<<<<<<< HEAD
-=======
-
->>>>>>> a7146227
+
 def change_color_of_binary_mask(image: np.ndarray, color: Color) -> np.ndarray:
     """
     Changes color of binary mask. The image has values 0 or 1 but has three channels.
@@ -104,10 +88,7 @@
 
     return yaw
 
-<<<<<<< HEAD
-=======
-
->>>>>>> a7146227
+
 def get_lanes_in_radius(x: float, y: float, radius: float,
                         discretization_meters: float,
                         map_api: NuScenesMap) -> Dict[str, List[Tuple[float, float, float]]]:
@@ -129,19 +110,13 @@
 
     return lanes
 
-<<<<<<< HEAD
-=======
-
->>>>>>> a7146227
+
 def color_by_yaw(agent_yaw_in_radians: float,
                  lane_yaw_in_radians: float) -> Color:
     """
     Color the pose one the lane based on its yaw difference to the agent yaw.
-<<<<<<< HEAD
-=======
     :param agent_yaw_in_radians: Yaw of the agent with respect to the global frame
     :param lane_yaw_in_radians: Yaw of the pose on the lane with respect to the global frame
->>>>>>> a7146227
     """
 
     # By adding pi, lanes in the same direction as the agent are colored blue.
@@ -152,13 +127,6 @@
 
     normalized_rgb_color = colorsys.hsv_to_rgb(angle/360, 1., 1.)
 
-<<<<<<< HEAD
-    color = tuple([color*255 for color in normalized_rgb_color])
-    return color
-
-def draw_lanes_on_image(image: np.ndarray, lanes: Dict[str, List[Tuple[float, float]]],
-                        agent_global_coords: Tuple[float, float], agent_yaw_in_radians: float,
-=======
     color = [color*255 for color in normalized_rgb_color]
 
     # To make the return type consistent with Color definition
@@ -169,7 +137,6 @@
                         lanes: Dict[str, List[Tuple[float, float, float]]],
                         agent_global_coords: Tuple[float, float],
                         agent_yaw_in_radians: float,
->>>>>>> a7146227
                         agent_pixels: Tuple[int, int],
                         resolution: float,
                         color_function: Callable[[float, float], Color] = color_by_yaw) -> np.ndarray:
@@ -178,20 +145,12 @@
     :param image: Image to draw lanes on. Preferably all-black or all-white image.
     :param lanes: Mapping from lane id to list of coordinate tuples in global coordinate system.
     :param agent_global_coords: Location of the agent in the global coordinate frame.
-<<<<<<< HEAD
-    :param agent_pixels: Location of the agent in the image as (row_pixel, column_pixel).
-    :param map_api: The NuScenesMap instance to query.
-    :param color_function: By default, lanes are colored by the yaw difference between the pose
-    on the lane and the agent yaw. However, you can supply your own function to color the lanes.
-    :return: np.ndarray with lanes drawn.
-=======
     :param agent_yaw_in_radians:
     :param agent_pixels: Location of the agent in the image as (row_pixel, column_pixel).
     :param resolution:
     :param color_function: By default, lanes are colored by the yaw difference between the pose
     on the lane and the agent yaw. However, you can supply your own function to color the lanes.
     :return: Image (represented as np.ndarray) with lanes drawn.
->>>>>>> a7146227
     """
 
     for poses_along_lane in lanes.values():
@@ -240,11 +199,7 @@
     :return: np array with lanes drawn.
     """
 
-<<<<<<< HEAD
-    agent_pixels = (image_side_length / 2, image_side_length / 2)
-=======
     agent_pixels = int(image_side_length / 2), int(image_side_length / 2)
->>>>>>> a7146227
 
     base_image = np.zeros((image_side_length, image_side_length, 3))
 
@@ -328,10 +283,6 @@
 
         images.append(lanes)
 
-        lanes = draw_lanes_in_agent_frame(int(image_side_length / self.resolution), x, y, yaw, 50, self.resolution, 1, self.maps[map_name])
-
-        images.append(lanes)
-
         image = self.combinator.combine(images)
 
         row_crop, col_crop = get_crops(self.meters_ahead, self.meters_behind, self.meters_left,
