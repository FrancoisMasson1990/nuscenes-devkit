--- conflicted
+++ resolved
@@ -83,10 +83,6 @@
         box = cv2.boxPoints(((50, 50), (20, 10), -90))
         answer = cv2.fillPoly(answer, pts=[np.int0(box)], color=(255, 255, 255))
         answer = cv2.line(answer, (50, 50), (50, 40), color=(255, 0, 0), thickness=2)
-<<<<<<< HEAD
         answer = cv2.fillPoly(answer, pts=[np.int0(lane_box)], color=(255, 0, 0))
-=======
-        lanes = cv2.fillPoly(answer, pts=[np.int0(lane_box)], color=(255, 0, 0))
->>>>>>> 2f23e833
 
         np.testing.assert_allclose(answer, image)