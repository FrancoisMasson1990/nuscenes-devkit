# nuScenes dev-kit.
# Code written by Sergi Adipraja Widjaja, 2019.
# + Map mask by Kiwoo Shin, 2019.
# + Methods operating on NuScenesMap and NuScenes by Holger Caesar, 2019.

import json
import os
import random
from typing import Dict, List, Tuple, Optional, Union, Any

import cv2
import descartes
import matplotlib.gridspec as gridspec
import matplotlib.pyplot as plt
import numpy as np
from PIL import Image
from matplotlib.axes import Axes
from matplotlib.figure import Figure
from matplotlib.patches import Rectangle, Arrow
from mpl_toolkits.axes_grid1.inset_locator import mark_inset
from pyquaternion import Quaternion
from shapely import affinity
from shapely.geometry import Polygon, MultiPolygon, LineString, Point, box
from tqdm import tqdm

from nuscenes.nuscenes import NuScenes
from nuscenes.utils.geometry_utils import view_points
from nuscenes.map_expansion.arcline_path_utils import discretize_lane, ArcLinePath

# Recommended style to use as the plots will show grids.
plt.style.use('seaborn-whitegrid')

# Define a map geometry type for polygons and lines.
Geometry = Union[Polygon, LineString]


class NuScenesMap:
    """
    NuScenesMap database class for querying and retrieving information from the semantic maps.
    Before using this class please use the provided tutorial in `map_demo.ipynb`.

    Below you can find the map origins (south eastern corner, in [lat, lon]) for each of the 4 maps in nuScenes:
    boston-seaport: [42.336849169438615, -71.05785369873047]
    singapore-onenorth: [1.2882100868743724, 103.78475189208984]
    singapore-hollandvillage: [1.2993652317780957, 103.78217697143555]
    singapore-queenstown: [1.2782562240223188, 103.76741409301758]

    The dimensions of the maps are as follows ([width, height] in meters):
    singapore-onenorth: [1585.6, 2025.0]
    singapore-hollandvillage: [2808.3, 2922.9]
    singapore-queenstown: [3228.6, 3687.1]
    boston-seaport: [2979.5, 2118.1]
    The rasterized semantic maps (e.g. singapore-onenorth.png) published with nuScenes v1.0 have a scale of 10px/m,
    hence the above numbers are the image dimensions divided by 10.

    We use the same WGS 84 Web Mercator (EPSG:3857) projection as Google Maps/Earth.
    """
    def __init__(self,
                 dataroot: str = '/data/sets/nuscenes',
                 map_name: str = 'singapore-onenorth'):
        """
        Loads the layers, create reverse indices and shortcuts, initializes the explorer class.
        :param dataroot: Path to the layers in the form of a .json file.
        :param map_name: Which map out of `singapore-onenorth`, `singepore-hollandvillage`, `singapore-queenstown`,
        `boston-seaport` that we want to load.
        """
        assert map_name in ['singapore-onenorth', 'singapore-hollandvillage', 'singapore-queenstown', 'boston-seaport']

        self.dataroot = dataroot
        self.map_name = map_name

        self.json_fname = os.path.join(self.dataroot, "maps", "{}.json".format(self.map_name))

        self.geometric_layers = ['polygon', 'line', 'node']

        # These are the non-geometric layers which have polygons as the geometric descriptors.
        self.non_geometric_polygon_layers = ['drivable_area', 'road_segment', 'road_block', 'lane', 'ped_crossing',
                                             'walkway', 'stop_line', 'carpark_area']

        # We want to be able to search for lane connectors, but not render them.
        self.lookup_polygon_layers = self.non_geometric_polygon_layers + ['lane_connector']

        # These are the non-geometric layers which have line strings as the geometric descriptors.
        self.non_geometric_line_layers = ['road_divider', 'lane_divider', 'traffic_light']
        self.non_geometric_layers = self.non_geometric_polygon_layers + self.non_geometric_line_layers
        self.layer_names = self.geometric_layers + self.lookup_polygon_layers + self.non_geometric_line_layers

        with open(self.json_fname, 'r') as fh:
            self.json_obj = json.load(fh)

        self.canvas_edge = self.json_obj['canvas_edge']
        self._load_layers()
        self._make_token2ind()
        self._make_shortcuts()

        self.explorer = NuScenesMapExplorer(self)

        # Parse the map version and print a warning for deprecated maps.
        if 'version' in self.json_obj:
            self.version = self.json_obj['version']
        else:
            self.version = '1.0'
        if self.version < '1.1':
            print('Warning: You are using an outdated map version! Please go to https://www.nuscenes.org/download to '
                  'download the latest map!')

    def _load_layer(self, layer_name: str) -> List[dict]:
        """
        Returns a list of records corresponding to the layer name.
        :param layer_name: Name of the layer that will be loaded.
        :return: A list of records corresponding to a layer.
        """
        return self.json_obj[layer_name]

    def _load_arcline_path(self,) -> Dict[str, Dict[str, Any]]:
        """
        Returns a dictionary mapping arcline_path_3 token to arcline_path_3 record.
        :return: Dictionary Mapping token to arcline_path_3
        """
        return self.json_obj['arcline_path_3']

    def _load_lane_connectivity(self) -> Dict[str, Dict[str, List[str]]]:
        return self.json_obj['connectivity']

    def _load_layers(self) -> None:
        """ Loads each available layer. """

        # Explicit assignment of layers are necessary to help the IDE determine valid class members.
        self.polygon = self._load_layer('polygon')
        self.line = self._load_layer('line')
        self.node = self._load_layer('node')
        self.drivable_area = self._load_layer('drivable_area')
        self.road_segment = self._load_layer('road_segment')
        self.road_block = self._load_layer('road_block')
        self.lane = self._load_layer('lane')
        self.ped_crossing = self._load_layer('ped_crossing')
        self.walkway = self._load_layer('walkway')
        self.stop_line = self._load_layer('stop_line')
        self.carpark_area = self._load_layer('carpark_area')
        self.road_divider = self._load_layer('road_divider')
        self.lane_divider = self._load_layer('lane_divider')
        self.traffic_light = self._load_layer('traffic_light')
        self.arcline_path_3 = self._load_arcline_path()
        self.lane_connector = self._load_layer('lane_connector')
        self.connectivity = self._load_lane_connectivity()

    def _make_token2ind(self) -> None:
        """ Store the mapping from token to layer index for each layer. """
        self._token2ind = dict()
        for layer_name in self.layer_names:
            self._token2ind[layer_name] = dict()

            for ind, member in enumerate(getattr(self, layer_name)):
                self._token2ind[layer_name][member['token']] = ind

    def _make_shortcuts(self) -> None:
        """ Makes the record shortcuts. """

        # Makes a shortcut between non geometric records to their nodes.
        for layer_name in self.non_geometric_polygon_layers:
            if layer_name == 'drivable_area':  # Drivable area has more than one geometric representation.
                pass
            else:
                for record in self.__dict__[layer_name]:
                    polygon_obj = self.get('polygon', record['polygon_token'])
                    record['exterior_node_tokens'] = polygon_obj['exterior_node_tokens']
                    record['holes'] = polygon_obj['holes']

        for layer_name in self.non_geometric_line_layers:
            for record in self.__dict__[layer_name]:
                record['node_tokens'] = self.get('line', record['line_token'])['node_tokens']

        # Makes a shortcut between stop lines to their cues, there's different cues for different types of stop line.
        # Refer to `_get_stop_line_cue()` for details.
        for record in self.stop_line:
            cue = self._get_stop_line_cue(record)
            record['cue'] = cue

        # Makes a shortcut between lanes to their lane divider segment nodes.
        for record in self.lane:
            record['left_lane_divider_segment_nodes'] = [self.get('node', segment['node_token']) for segment in
                                                         record['left_lane_divider_segments']]
            record['right_lane_divider_segment_nodes'] = [self.get('node', segment['node_token']) for segment in
                                                          record['right_lane_divider_segments']]

    def _get_stop_line_cue(self, stop_line_record: dict) -> List[dict]:
        """
        Get the different cues for different types of stop lines.
        :param stop_line_record: A single stop line record.
        :return: The cue for that stop line.
        """
        if stop_line_record['stop_line_type'] in ['PED_CROSSING', 'TURN_STOP']:
            return [self.get('ped_crossing', token) for token in stop_line_record['ped_crossing_tokens']]
        elif stop_line_record['stop_line_type'] in ['STOP_SIGN', 'YIELD']:
            return []
        elif stop_line_record['stop_line_type'] == 'TRAFFIC_LIGHT':
            return [self.get('traffic_light', token) for token in stop_line_record['traffic_light_tokens']]

    def get(self, layer_name: str, token: str) -> dict:
        """
        Returns a record from the layer in constant runtime.
        :param layer_name: Name of the layer that we are interested in.
        :param token: Token of the record.
        :return: A single layer record.
        """
        assert layer_name in self.layer_names, "Layer {} not found".format(layer_name)

        return getattr(self, layer_name)[self.getind(layer_name, token)]

    def getind(self, layer_name: str, token: str) -> int:
        """
        This returns the index of the record in a layer in constant runtime.
        :param layer_name: Name of the layer we are interested in.
        :param token: Token of the record.
        :return: The index of the record in the layer, layer is an array.
        """
        return self._token2ind[layer_name][token]

    def render_record(self,
                      layer_name: str,
                      token: str,
                      alpha: float = 0.5,
                      figsize: Tuple[int, int] = (15, 15),
                      other_layers: List[str] = None) -> Tuple[Figure, Tuple[Axes, Axes]]:
        """
         Render a single map record. By default will also render 3 layers which are `drivable_area`, `lane`,
         and `walkway` unless specified by `other_layers`.
         :param layer_name: Name of the layer that we are interested in.
         :param token: Token of the record that you want to render.
         :param alpha: The opacity of each layer that gets rendered.
         :param figsize: Size of the whole figure.
         :param other_layers: What other layers to render aside from the one specified in `layer_name`.
         :return: The matplotlib figure and axes of the rendered layers.
         """
        return self.explorer.render_record(layer_name, token, alpha, figsize, other_layers)

    def render_layers(self,
                      layer_names: List[str],
                      alpha: float = 0.5,
                      figsize: Tuple[int, int] = (15, 15)) -> Tuple[Figure, Axes]:
        """
        Render a list of layer names.
        :param layer_names: A list of layer names.
        :param alpha: The opacity of each layer that gets rendered.
        :param figsize: Size of the whole figure.
        :return: The matplotlib figure and axes of the rendered layers.
        """
        return self.explorer.render_layers(layer_names, alpha, figsize)

    def render_map_patch(self,
                         box_coords: Tuple[float, float, float, float],
                         layer_names: List[str] = None,
                         alpha: float = 0.5,
                         figsize: Tuple[int, int] = (15, 15),
                         render_egoposes_range: bool = True,
                         render_legend: bool = True) -> Tuple[Figure, Axes]:
        """
        Renders a rectangular patch specified by `box_coords`. By default renders all layers.
        :param box_coords: The rectangular patch coordinates (x_min, y_min, x_max, y_max).
        :param layer_names: All the non geometric layers that we want to render.
        :param alpha: The opacity of each layer.
        :param figsize: Size of the whole figure.
        :param render_egoposes_range: Whether to render a rectangle around all ego poses.
        :param render_legend: Whether to render the legend of map layers.
        :return: The matplotlib figure and axes of the rendered layers.
        """
        return self.explorer.render_map_patch(box_coords, layer_names, alpha, figsize,
                                              render_egoposes_range, render_legend)

    def render_map_in_image(self,
                            nusc: NuScenes,
                            sample_token: str,
                            camera_channel: str = 'CAM_FRONT',
                            alpha: float = 0.3,
                            patch_radius: float = 10000,
                            min_polygon_area: float = 1000,
                            render_behind_cam: bool = True,
                            render_outside_im: bool = True,
                            layer_names: List[str] = None,
                            verbose: bool = True,
                            out_path: str = None) -> None:
        """
        Render a nuScenes camera image and overlay the polygons for the specified map layers.
        Note that the projections are not always accurate as the localization is in 2d.
        :param nusc: The NuScenes instance to load the image from.
        :param sample_token: The image's corresponding sample_token.
        :param camera_channel: Camera channel name, e.g. 'CAM_FRONT'.
        :param alpha: The transparency value of the layers to render in [0, 1].
        :param patch_radius: The radius in meters around the ego car in which to select map records.
        :param min_polygon_area: Minimum area a polygon needs to have to be rendered.
        :param render_behind_cam: Whether to render polygons where any point is behind the camera.
        :param render_outside_im: Whether to render polygons where any point is outside the image.
        :param layer_names: The names of the layers to render, e.g. ['lane'].
            If set to None, the recommended setting will be used.
        :param verbose: Whether to print to stdout.
        :param out_path: Optional path to save the rendered figure to disk.
        """
        self.explorer.render_map_in_image(nusc, sample_token, camera_channel=camera_channel, alpha=alpha,
                                          patch_radius=patch_radius, min_polygon_area=min_polygon_area,
                                          render_behind_cam=render_behind_cam, render_outside_im=render_outside_im,
                                          layer_names=layer_names, verbose=verbose, out_path=out_path)

    def render_egoposes_on_fancy_map(self,
                                     nusc: NuScenes,
                                     scene_tokens: List = None,
                                     verbose: bool = True,
                                     out_path: str = None,
                                     render_egoposes: bool = True,
                                     render_egoposes_range: bool = True,
                                     render_legend: bool = True) -> np.ndarray:
        """
        Renders each ego pose of a list of scenes on the map (around 40 poses per scene).
        This method is heavily inspired by NuScenes.render_egoposes_on_map(), but uses the map expansion pack maps.
        :param nusc: The NuScenes instance to load the ego poses from.
        :param scene_tokens: Optional list of scene tokens corresponding to the current map location.
        :param verbose: Whether to show status messages and progress bar.
        :param out_path: Optional path to save the rendered figure to disk.
        :param render_egoposes: Whether to render ego poses.
        :param render_egoposes_range: Whether to render a rectangle around all ego poses.
        :param render_legend: Whether to render the legend of map layers.
        :return: <np.float32: n, 2>. Returns a matrix with n ego poses in global map coordinates.
        """
        return self.explorer.render_egoposes_on_fancy_map(nusc, scene_tokens=scene_tokens,
                                                          verbose=verbose, out_path=out_path,
                                                          render_egoposes=render_egoposes,
                                                          render_egoposes_range=render_egoposes_range,
                                                          render_legend=render_legend)

    def render_map_mask(self,
                        patch_box: Tuple[float, float, float, float],
                        patch_angle: float,
                        layer_names: List[str] = None,
                        canvas_size: Tuple[int, int] = (100, 100),
                        figsize: Tuple[int, int] = (15, 15),
                        n_row: int = 2) -> Tuple[Figure, List[Axes]]:
        """
        Render map mask of the patch specified by patch_box and patch_angle.
        :param patch_box: Patch box defined as [x_center, y_center, height, width].
        :param patch_angle: Patch orientation in degrees.
        :param layer_names: A list of layer names to be returned.
        :param canvas_size: Size of the output mask (h, w).
        :param figsize: Size of the figure.
        :param n_row: Number of rows with plots.
        :return: The matplotlib figure and a list of axes of the rendered layers.
        """
        return self.explorer.render_map_mask(patch_box, patch_angle, layer_names, canvas_size,
                                             figsize=figsize, n_row=n_row)

    def get_map_mask(self,
                     patch_box: Tuple[float, float, float, float],
                     patch_angle: float,
                     layer_names: List[str] = None,
                     canvas_size: Optional[Tuple[int, int]] = (100, 100)) -> np.ndarray:
        """
        Return list of map mask layers of the specified patch.
        :param patch_box: Patch box defined as [x_center, y_center, height, width]. If None, this plots the entire map.
        :param patch_angle: Patch orientation in degrees. North-facing corresponds to 0.
        :param layer_names: A list of layer names to be extracted, or None for all non-geometric layers.
        :param canvas_size: Size of the output mask (h, w). If None, we use the default resolution of 10px/m.
        :return: Stacked numpy array of size [c x h x w] with c channels and the same width/height as the canvas.
        """
        return self.explorer.get_map_mask(patch_box, patch_angle, layer_names, canvas_size)

    def get_map_geom(self,
                     patch_box: Tuple[float, float, float, float],
                     patch_angle: float,
                     layer_names: List[str]) -> List[Tuple[str, List[Geometry]]]:
        """
        Returns a list of geometries in the specified patch_box.
        These are unscaled, but aligned with the patch angle.
        :param patch_box: Patch box defined as [x_center, y_center, height, width].
        :param patch_angle: Patch orientation in degrees.
                            North-facing corresponds to 0.
        :param layer_names: A list of layer names to be extracted, or None for all non-geometric layers.
        :return: List of layer names and their corresponding geometries.
        """
        return self.explorer.get_map_geom(patch_box, patch_angle, layer_names)

    def get_records_in_patch(self,
                             box_coords: Tuple[float, float, float, float],
                             layer_names: List[str] = None,
                             mode: str = 'intersect') -> Dict[str, List[str]]:
        """
        Get all the record token that intersects or is within a particular rectangular patch.
        :param box_coords: The rectangular patch coordinates (x_min, y_min, x_max, y_max).
        :param layer_names: Names of the layers that we want to retrieve in a particular patch. By default will always
        look at the all non geometric layers.
        :param mode: "intersect" will return all non geometric records that intersects the patch, "within" will return
        all non geometric records that are within the patch.
        :return: Dictionary of layer_name - tokens pairs.
        """
        return self.explorer.get_records_in_patch(box_coords, layer_names, mode)

    def is_record_in_patch(self,
                           layer_name: str,
                           token: str,
                           box_coords: Tuple[float, float, float, float],
                           mode: str = 'intersect') -> bool:
        """
        Query whether a particular record is in a rectangular patch
        :param layer_name: The layer name of the record.
        :param token: The record token.
        :param box_coords: The rectangular patch coordinates (x_min, y_min, x_max, y_max).
        :param mode: "intersect" means it will return True if the geometric object intersects the patch, "within" will
                     return True if the geometric object is within the patch.
        :return: Boolean value on whether a particular record intersects or within a particular patch.
        """
        return self.explorer.is_record_in_patch(layer_name, token, box_coords, mode)

    def layers_on_point(self, x: float, y: float) -> Dict[str, str]:
        """
        Returns all the polygonal layers that a particular point is on.
        :param x: x coordinate of the point of interest.
        :param y: y coordinate of the point of interest.
        :return: All the polygonal layers that a particular point is on. {<layer name>: <list of tokens>}
        """
        return self.explorer.layers_on_point(x, y)

    def record_on_point(self, x: float, y: float, layer_name: str) -> str:
        """
        Query what record of a layer a particular point is on.
        :param x: x coordinate of the point of interest.
        :param y: y coordinate of the point of interest.
        :param layer_name: The non geometric polygonal layer name that we are interested in.
        :return: The record token of a layer a particular point is on.
        """
        return self.explorer.record_on_point(x, y, layer_name)

    def extract_polygon(self, polygon_token: str) -> Polygon:
        """
        Construct a shapely Polygon object out of a polygon token.
        :param polygon_token: The token of the polygon record.
        :return: The polygon wrapped in a shapely Polygon object.
        """
        return self.explorer.extract_polygon(polygon_token)

    def extract_line(self, line_token: str) -> LineString:
        """
        Construct a shapely LineString object out of a line token.
        :param line_token: The token of the line record.
        :return: The line wrapped in a LineString object.
        """
        return self.explorer.extract_line(line_token)

    def get_bounds(self, layer_name: str, token: str) -> Tuple[float, float, float, float]:
        """
        Get the bounds of the geometric object that corresponds to a non geometric record.
        :param layer_name: Name of the layer that we are interested in.
        :param token: Token of the record.
        :return: min_x, min_y, max_x, max_y of of the line representation.
        """
        return self.explorer.get_bounds(layer_name, token)

    def get_records_in_radius(self, x: float, y: float, radius: float,
                              layer_names: List[str], mode: str = 'intersect') -> Dict[str, List[str]]:
        """
        Get all the record tokens that intersect a square patch of side length 2*radius centered on (x,y).
        :param x: X-coordinate in global frame.
        :param y: y-coordinate in global frame.
        :param radius: All records within radius meters of point (x, y) will be returned.
        :param layer_names: Names of the layers that we want to retrieve. By default will always
        look at the all non geometric layers.
        :param mode: "intersect" will return all non geometric records that intersects the patch, "within" will return
        all non geometric records that are within the patch.
        :return: Dictionary of layer_name - tokens pairs.
        """

        patch = (x - radius, y - radius, x + radius, y + radius)
        return self.explorer.get_records_in_patch(patch, layer_names, mode)

    def discretize_lanes(self, tokens: List[str],
                         resolution_meters: float) -> Dict[str, List[Tuple[float, float, float]]]:
        """
        Discretizes a list of lane/lane connector tokens.
        :param tokens: List of lane and/or lane connector record tokens. Can be retrieved with
            get_records_in_radius or get_records_in_patch.
        :param resolution_meters: How finely to discretize the splines.
        :return: Mapping from lane/lane connector token to sequence of poses along the lane.
        """

        return {ID: discretize_lane(self.arcline_path_3.get(ID, []), resolution_meters) for ID in tokens}

<<<<<<< HEAD
=======
    def _get_connected_lanes(self, lane_token: str, incoming_outgoing: str) -> List[str]:
        """
        Helper for getting the lanes connected to a given lane
        :param lane_token: Token for the lane.
        :param incoming_outgoing: Whether to get incoming or outgoing lanes
        :return: List of lane tokens this lane is connected to.
        """

        if lane_token not in self.connectivity:
            raise ValueError(f"{lane_token} is not a valid lane.")

        return self.connectivity[lane_token][incoming_outgoing]

    def get_outgoing_lane_ids(self, lane_token: str) -> List[str]:
        """
        Get the out-going lanes
        :param lane_token: Token for the lane
        :return: List of lane tokens that start at the end of this lane.
        """

        return self._get_connected_lanes(lane_token, 'outgoing')

    def get_incoming_lane_ids(self, lane_token: str) -> List[str]:
        """
        Get the incoming lanes
        :param lane_token: Token for the lane
        :return: List of lane tokens that end at the start of this lane.
        """

        return self._get_connected_lanes(lane_token, 'incoming')

    def get_lane(self, lane_token: str) -> List[ArcLinePath]:
        """
        Get the arc line path representation for a lane.
        :param lane_token: Token for the lane
        :return: Arc line path representation of the lane
        """

        lane = self.arcline_path_3.get(lane_token)
        if not lane:
            raise ValueError(f'Lane token {lane_token} is not a valid lane.')

        return lane

    def get_closest_lane(self, x: float, y: float) -> str:
        """
        Get closest lane id. The distance from a point (x, y) to a lane is the minimum l2 distance
        from (x, y) to a point on the lane
        :param x: X coordinate in global coordinate frame
        :param y: Y Coordinate in global coordinate frame
        :return: Lane id of closest lane
        """

        lanes = self.get_records_in_radius(x, y, 5, ['lane', 'lane_connector'])
        lanes = lanes['lane'] + lanes['lane_connector']

        discrete_points = self.discretize_lanes(lanes, 0.5)

        current_min = np.inf

        for lane_id, points in discrete_points.items():

            distance = np.linalg.norm(np.array(points)[:, :2] - [x, y], axis=1).min()
            if distance <= current_min:
                current_min = distance
                min_id = lane_id

        return min_id



>>>>>>> 7ffeb2b7
class NuScenesMapExplorer:
    """ Helper class to explore the nuScenes map data. """
    def __init__(self,
                 map_api: NuScenesMap,
                 representative_layers: Tuple[str] = ('drivable_area', 'lane', 'walkway'),
                 color_map: dict = None):
        """
        :param map_api: NuScenesMap database class.
        :param representative_layers: These are the layers that we feel are representative of the whole mapping data.
        :param color_map: Color map.
        """
        # Mutable default argument.
        if color_map is None:
            color_map = dict(drivable_area='#a6cee3',
                             road_segment='#1f78b4',
                             road_block='#b2df8a',
                             lane='#33a02c',
                             ped_crossing='#fb9a99',
                             walkway='#e31a1c',
                             stop_line='#fdbf6f',
                             carpark_area='#ff7f00',
                             road_divider='#cab2d6',
                             lane_divider='#6a3d9a',
                             traffic_light='#7e772e')

        self.map_api = map_api
        self.representative_layers = representative_layers
        self.color_map = color_map

        self.canvas_max_x = self.map_api.canvas_edge[0]
        self.canvas_min_x = 0
        self.canvas_max_y = self.map_api.canvas_edge[1]
        self.canvas_min_y = 0
        self.canvas_aspect_ratio = (self.canvas_max_x - self.canvas_min_x) / (self.canvas_max_y - self.canvas_min_y)

    def render_map_mask(self,
                        patch_box: Tuple[float, float, float, float],
                        patch_angle: float,
                        layer_names: List[str],
                        canvas_size: Tuple[int, int],
                        figsize: Tuple[int, int],
                        n_row: int = 2) -> Tuple[Figure, List[Axes]]:
        """
        Render map mask of the patch specified by patch_box and patch_angle.
        :param patch_box: Patch box defined as [x_center, y_center, height, width].
        :param patch_angle: Patch orientation in degrees.
        :param layer_names: A list of layer names to be extracted.
        :param canvas_size: Size of the output mask (h, w).
        :param figsize: Size of the figure.
        :param n_row: Number of rows with plots.
        :return: The matplotlib figure and a list of axes of the rendered layers.
        """
        if layer_names is None:
            layer_names = self.map_api.non_geometric_layers

        map_mask = self.get_map_mask(patch_box, patch_angle, layer_names, canvas_size)

        # If no canvas_size is specified, retrieve the default from the output of get_map_mask.
        if canvas_size is None:
            canvas_size = map_mask.shape[1:]

        fig = plt.figure(figsize=figsize)
        ax = fig.add_axes([0, 0, 1, 1])
        ax.set_xlim(0, canvas_size[1])
        ax.set_ylim(0, canvas_size[0])

        n_col = len(map_mask) // n_row
        gs = gridspec.GridSpec(n_row, n_col)
        gs.update(wspace=0.025, hspace=0.05)
        for i in range(len(map_mask)):
            r = i // n_col
            c = i - r * n_col
            subax = plt.subplot(gs[r, c])
            subax.imshow(map_mask[i], origin='lower')
            subax.text(canvas_size[0] * 0.5, canvas_size[1] * 1.1, layer_names[i])
            subax.grid(False)

        return fig, fig.axes

    def get_map_geom(self,
                     patch_box: Tuple[float, float, float, float],
                     patch_angle: float,
                     layer_names: List[str]) -> List[Tuple[str, List[Geometry]]]:
        """
        Returns a list of geometries in the specified patch_box.
        These are unscaled, but aligned with the patch angle.
        :param patch_box: Patch box defined as [x_center, y_center, height, width].
        :param patch_angle: Patch orientation in degrees.
                            North-facing corresponds to 0.
        :param layer_names: A list of layer names to be extracted, or None for all non-geometric layers.
        :return: List of layer names and their corresponding geometries.
        """
        # If None, return all geometric layers.
        if layer_names is None:
            layer_names = self.map_api.non_geometric_layers

        # Get each layer name and geometry and store them in a list.
        map_geom = []
        for layer_name in layer_names:
            layer_geom = self._get_layer_geom(patch_box, patch_angle, layer_name)
            if layer_geom is None:
                continue
            map_geom.append((layer_name, layer_geom))

        return map_geom

    def map_geom_to_mask(self,
                         map_geom: List[Tuple[str, List[Geometry]]],
                         local_box: Tuple[float, float, float, float],
                         canvas_size: Tuple[int, int]) -> np.ndarray:
        """
        Return list of map mask layers of the specified patch.
        :param map_geom: List of layer names and their corresponding geometries.
        :param local_box: The local patch box defined as (x_center, y_center, height, width), where typically
            x_center = y_center = 0.
        :param canvas_size: Size of the output mask (h, w).
        :return: Stacked numpy array of size [c x h x w] with c channels and the same height/width as the canvas.
        """
        # Get each layer mask and stack them into a numpy tensor.
        map_mask = []
        for layer_name, layer_geom in map_geom:
            layer_mask = self._layer_geom_to_mask(layer_name, layer_geom, local_box, canvas_size)
            if layer_mask is not None:
                map_mask.append(layer_mask)

        return np.array(map_mask)

    def get_map_mask(self,
                     patch_box: Tuple[float, float, float, float],
                     patch_angle: float,
                     layer_names: List[str] = None,
                     canvas_size: Tuple[int, int] = (100, 100)) -> np.ndarray:
        """
        Return list of map mask layers of the specified patch.
        :param patch_box: Patch box defined as [x_center, y_center, height, width]. If None, this plots the entire map.
        :param patch_angle: Patch orientation in degrees. North-facing corresponds to 0.
        :param layer_names: A list of layer names to be extracted, or None for all non-geometric layers.
        :param canvas_size: Size of the output mask (h, w). If None, we use the default resolution of 10px/m.
        :return: Stacked numpy array of size [c x h x w] with c channels and the same width/height as the canvas.
        """
        # For some combination of parameters, we need to know the size of the current map.
        if self.map_api.map_name == 'singapore-onenorth':
            map_dims = [1585.6, 2025.0]
        elif self.map_api.map_name == 'singapore-hollandvillage':
            map_dims = [2808.3, 2922.9]
        elif self.map_api.map_name == 'singapore-queenstown':
            map_dims = [3228.6, 3687.1]
        elif self.map_api.map_name == 'boston-seaport':
            map_dims = [2979.5, 2118.1]
        else:
            raise Exception('Error: Invalid map!')

        # If None, return the entire map.
        if patch_box is None:
            patch_box = [map_dims[0] / 2, map_dims[1] / 2, map_dims[1], map_dims[0]]

        # If None, return all geometric layers.
        if layer_names is None:
            layer_names = self.map_api.non_geometric_layers

        # If None, return the specified patch in the original scale of 10px/m.
        if canvas_size is None:
            map_scale = 10
            canvas_size = np.array((patch_box[2], patch_box[3])) * map_scale
            canvas_size = tuple(np.round(canvas_size).astype(np.int32))

        # Get geometry of each layer.
        map_geom = self.get_map_geom(patch_box, patch_angle, layer_names)

        # Convert geometry of each layer into mask and stack them into a numpy tensor.
        # Convert the patch box from global coordinates to local coordinates by setting the center to (0, 0).
        local_box = (0.0, 0.0, patch_box[2], patch_box[3])
        map_mask = self.map_geom_to_mask(map_geom, local_box, canvas_size)
        assert np.all(map_mask.shape[1:] == canvas_size)

        return map_mask

    def render_record(self,
                      layer_name: str,
                      token: str,
                      alpha: float = 0.5,
                      figsize: Tuple[int, int] = (15, 15),
                      other_layers: List[str] = None) -> Tuple[Figure, Tuple[Axes, Axes]]:
        """
        Render a single map record.
        By default will also render 3 layers which are `drivable_area`, `lane`, and `walkway` unless specified by
        `other_layers`.
        :param layer_name: Name of the layer that we are interested in.
        :param token: Token of the record that you want to render.
        :param alpha: The opacity of each layer that gets rendered.
        :param figsize: Size of the whole figure.
        :param other_layers: What other layers to render aside from the one specified in `layer_name`.
        :return: The matplotlib figure and axes of the rendered layers.
        """
        if other_layers is None:
            other_layers = list(self.representative_layers)

        for other_layer in other_layers:
            if other_layer not in self.map_api.non_geometric_layers:
                raise ValueError("{} is not a non geometric layer".format(layer_name))

        x1, y1, x2, y2 = self.map_api.get_bounds(layer_name, token)

        local_width = x2 - x1
        local_height = y2 - y1
        assert local_height > 0, 'Error: Map has 0 height!'
        local_aspect_ratio = local_width / local_height

        # We obtained the values 0.65 and 0.66 by trials.
        fig = plt.figure(figsize=figsize)
        global_ax = fig.add_axes([0, 0, 0.65, 0.65 / self.canvas_aspect_ratio])
        local_ax = fig.add_axes([0.66, 0.66 / self.canvas_aspect_ratio, 0.34, 0.34 / local_aspect_ratio])

        # To make sure the sequence of the layer overlays is always consistent after typesetting set().
        random.seed('nutonomy')

        layer_names = other_layers + [layer_name]
        layer_names = list(set(layer_names))

        for layer in layer_names:
            self._render_layer(global_ax, layer, alpha)

        for layer in layer_names:
            self._render_layer(local_ax, layer, alpha)

        if layer_name == 'drivable_area':
            # Bad output aesthetically if we add spacing between the objects and the axes for drivable area.
            local_ax_xlim = (x1, x2)
            local_ax_ylim = (y1, y2)
        else:
            # Add some spacing between the object and the axes.
            local_ax_xlim = (x1 - local_width / 3, x2 + local_width / 3)
            local_ax_ylim = (y1 - local_height / 3, y2 + local_height / 3)

            # Draws the rectangular patch on the local_ax.
            local_ax.add_patch(Rectangle((x1, y1), local_width, local_height, linestyle='-.', color='red', fill=False,
                                         lw=2))

        local_ax.set_xlim(*local_ax_xlim)
        local_ax.set_ylim(*local_ax_ylim)
        local_ax.set_title('Local View')

        global_ax.set_xlim(self.canvas_min_x, self.canvas_max_x)
        global_ax.set_ylim(self.canvas_min_y, self.canvas_max_y)
        global_ax.set_title('Global View')
        global_ax.legend()

        # Adds the zoomed in effect to the plot.
        mark_inset(global_ax, local_ax, loc1=2, loc2=4, color='black')

        return fig, (global_ax, local_ax)

    def render_layers(self,
                      layer_names: List[str],
                      alpha: float,
                      figsize: Tuple[int, int]) -> Tuple[Figure, Axes]:
        """
        Render a list of layers.
        :param layer_names: A list of layer names.
        :param alpha: The opacity of each layer.
        :param figsize: Size of the whole figure.
        :return: The matplotlib figure and axes of the rendered layers.
        """
        fig = plt.figure(figsize=figsize)
        ax = fig.add_axes([0, 0, 1, 1 / self.canvas_aspect_ratio])

        ax.set_xlim(self.canvas_min_x, self.canvas_max_x)
        ax.set_ylim(self.canvas_min_y, self.canvas_max_y)

        layer_names = list(set(layer_names))

        for layer_name in layer_names:
            self._render_layer(ax, layer_name, alpha)

        ax.legend()

        return fig, ax

    def render_map_patch(self,
                         box_coords: Tuple[float, float, float, float],
                         layer_names: List[str] = None,
                         alpha: float = 0.5,
                         figsize: Tuple[int, int] = (15, 15),
                         render_egoposes_range: bool = True,
                         render_legend: bool = True) -> Tuple[Figure, Axes]:
        """
        Renders a rectangular patch specified by `box_coords`. By default renders all layers.
        :param box_coords: The rectangular patch coordinates (x_min, y_min, x_max, y_max).
        :param layer_names: All the non geometric layers that we want to render.
        :param alpha: The opacity of each layer.
        :param figsize: Size of the whole figure.
        :param render_egoposes_range: Whether to render a rectangle around all ego poses.
        :param render_legend: Whether to render the legend of map layers.
        :return: The matplotlib figure and axes of the rendered layers.
        """
        x_min, y_min, x_max, y_max = box_coords

        if layer_names is None:
            layer_names = self.map_api.non_geometric_layers

        fig = plt.figure(figsize=figsize)

        local_width = x_max - x_min
        local_height = y_max - y_min
        assert local_height > 0, 'Error: Map patch has 0 height!'
        local_aspect_ratio = local_width / local_height

        ax = fig.add_axes([0, 0, 1, 1 / local_aspect_ratio])

        for layer_name in layer_names:
            self._render_layer(ax, layer_name, alpha)

        x_margin = np.minimum(local_width / 4, 50)
        y_margin = np.minimum(local_height / 4, 10)
        ax.set_xlim(x_min - x_margin, x_max + x_margin)
        ax.set_ylim(y_min - y_margin, y_max + y_margin)

        if render_egoposes_range:
            ax.add_patch(Rectangle((x_min, y_min), local_width, local_height, fill=False, linestyle='-.', color='red',
                                   lw=2))
            ax.text(x_min + local_width / 100, y_min + local_height / 2, "%g m" % local_height,
                    fontsize=14, weight='bold')
            ax.text(x_min + local_width / 2, y_min + local_height / 100, "%g m" % local_width,
                    fontsize=14, weight='bold')

        if render_legend:
            ax.legend(frameon=True, loc='upper right')

        return fig, ax

    def render_map_in_image(self,
                            nusc: NuScenes,
                            sample_token: str,
                            camera_channel: str = 'CAM_FRONT',
                            alpha: float = 0.3,
                            patch_radius: float = 10000,
                            min_polygon_area: float = 1000,
                            render_behind_cam: bool = True,
                            render_outside_im: bool = True,
                            layer_names: List[str] = None,
                            verbose: bool = True,
                            out_path: str = None) -> None:
        """
        Render a nuScenes camera image and overlay the polygons for the specified map layers.
        Note that the projections are not always accurate as the localization is in 2d.
        :param nusc: The NuScenes instance to load the image from.
        :param sample_token: The image's corresponding sample_token.
        :param camera_channel: Camera channel name, e.g. 'CAM_FRONT'.
        :param alpha: The transparency value of the layers to render in [0, 1].
        :param patch_radius: The radius in meters around the ego car in which to select map records.
        :param min_polygon_area: Minimum area a polygon needs to have to be rendered.
        :param render_behind_cam: Whether to render polygons where any point is behind the camera.
        :param render_outside_im: Whether to render polygons where any point is outside the image.
        :param layer_names: The names of the layers to render, e.g. ['lane'].
            If set to None, the recommended setting will be used.
        :param verbose: Whether to print to stdout.
        :param out_path: Optional path to save the rendered figure to disk.
        """
        near_plane = 1e-8

        if verbose:
            print('Warning: Note that the projections are not always accurate as the localization is in 2d.')

        # Default layers.
        if layer_names is None:
            layer_names = ['road_segment', 'lane', 'ped_crossing', 'walkway', 'stop_line', 'carpark_area']

        # Check layers whether we can render them.
        for layer_name in layer_names:
            assert layer_name in self.map_api.non_geometric_polygon_layers, \
                'Error: Can only render non-geometry polygons: %s' % layer_names

        # Check that NuScenesMap was loaded for the correct location.
        sample_record = nusc.get('sample', sample_token)
        scene_record = nusc.get('scene', sample_record['scene_token'])
        log_record = nusc.get('log', scene_record['log_token'])
        log_location = log_record['location']
        assert self.map_api.map_name == log_location, \
            'Error: NuScenesMap loaded for location %s, should be %s!' % (self.map_api.map_name, log_location)

        # Grab the front camera image and intrinsics.
        cam_token = sample_record['data'][camera_channel]
        cam_record = nusc.get('sample_data', cam_token)
        cam_path = nusc.get_sample_data_path(cam_token)
        im = Image.open(cam_path)
        im_size = im.size
        cs_record = nusc.get('calibrated_sensor', cam_record['calibrated_sensor_token'])
        cam_intrinsic = np.array(cs_record['camera_intrinsic'])

        # Retrieve the current map.
        poserecord = nusc.get('ego_pose', cam_record['ego_pose_token'])
        ego_pose = poserecord['translation']
        box_coords = (
            ego_pose[0] - patch_radius,
            ego_pose[1] - patch_radius,
            ego_pose[0] + patch_radius,
            ego_pose[1] + patch_radius,
        )
        records_in_patch = self.get_records_in_patch(box_coords, layer_names, 'intersect')

        # Init axes.
        fig = plt.figure(figsize=(9, 16))
        ax = fig.add_axes([0, 0, 1, 1])
        ax.set_xlim(0, im_size[0])
        ax.set_ylim(0, im_size[1])
        ax.imshow(im)

        # Retrieve and render each record.
        for layer_name in layer_names:
            for token in records_in_patch[layer_name]:
                record = self.map_api.get(layer_name, token)
                if layer_name == 'drivable_area':
                    polygon_tokens = record['polygon_tokens']
                else:
                    polygon_tokens = [record['polygon_token']]

                for polygon_token in polygon_tokens:
                    polygon = self.map_api.extract_polygon(polygon_token)

                    # Convert polygon nodes to pointcloud with 0 height.
                    points = np.array(polygon.exterior.xy)
                    points = np.vstack((points, np.zeros((1, points.shape[1]))))

                    # Transform into the ego vehicle frame for the timestamp of the image.
                    points = points - np.array(poserecord['translation']).reshape((-1, 1))
                    points = np.dot(Quaternion(poserecord['rotation']).rotation_matrix.T, points)

                    # Transform into the camera.
                    points = points - np.array(cs_record['translation']).reshape((-1, 1))
                    points = np.dot(Quaternion(cs_record['rotation']).rotation_matrix.T, points)

                    # Remove points that are partially behind the camera.
                    depths = points[2, :]
                    behind = depths < near_plane
                    if np.all(behind):
                        continue

                    if render_behind_cam:
                        # Perform clipping on polygons that are partially behind the camera.
                        points = NuScenesMapExplorer._clip_points_behind_camera(points, near_plane)
                    elif np.any(behind):
                        # Otherwise ignore any polygon that is partially behind the camera.
                        continue

                    # Ignore polygons with less than 3 points after clipping.
                    if len(points) == 0 or points.shape[1] < 3:
                        continue

                    # Grab the depths before performing the projection (z axis points away from the camera).
                    depths = points[2, :]

                    # Take the actual picture (matrix multiplication with camera-matrix + renormalization).
                    points = view_points(points, cam_intrinsic, normalize=True)

                    # Skip polygons where all points are outside the image.
                    # Leave a margin of 1 pixel for aesthetic reasons.
                    inside = np.ones(depths.shape[0], dtype=bool)
                    inside = np.logical_and(inside, points[0, :] > 1)
                    inside = np.logical_and(inside, points[0, :] < im.size[0] - 1)
                    inside = np.logical_and(inside, points[1, :] > 1)
                    inside = np.logical_and(inside, points[1, :] < im.size[1] - 1)
                    if render_outside_im:
                        if np.all(np.logical_not(inside)):
                            continue
                    else:
                        if np.any(np.logical_not(inside)):
                            continue

                    points = points[:2, :]
                    points = [(p0, p1) for (p0, p1) in zip(points[0], points[1])]
                    polygon_proj = Polygon(points)

                    # Filter small polygons
                    if polygon_proj.area < min_polygon_area:
                        continue

                    label = layer_name
                    ax.add_patch(descartes.PolygonPatch(polygon_proj, fc=self.color_map[layer_name], alpha=alpha,
                                                        label=label))

        # Display the image.
        plt.axis('off')
        ax.invert_yaxis()

        if out_path is not None:
            plt.tight_layout()
            plt.savefig(out_path, bbox_inches='tight', pad_inches=0)

    def render_egoposes_on_fancy_map(self,
                                     nusc: NuScenes,
                                     scene_tokens: List = None,
                                     verbose: bool = True,
                                     out_path: str = None,
                                     render_egoposes: bool = True,
                                     render_egoposes_range: bool = True,
                                     render_legend: bool = True) -> np.ndarray:
        """
        Renders each ego pose of a list of scenes on the map (around 40 poses per scene).
        This method is heavily inspired by NuScenes.render_egoposes_on_map(), but uses the map expansion pack maps.
        Note that the maps are constantly evolving, whereas we only released a single snapshot of the data.
        Therefore for some scenes there is a bad fit between ego poses and maps.
        :param nusc: The NuScenes instance to load the ego poses from.
        :param scene_tokens: Optional list of scene tokens corresponding to the current map location.
        :param verbose: Whether to show status messages and progress bar.
        :param out_path: Optional path to save the rendered figure to disk.
        :param render_egoposes: Whether to render ego poses.
        :param render_egoposes_range: Whether to render a rectangle around all ego poses.
        :param render_legend: Whether to render the legend of map layers.
        :return: <np.float32: n, 2>. Returns a matrix with n ego poses in global map coordinates.
        """
        # Settings
        patch_margin = 2
        min_diff_patch = 30

        # Ids of scenes with a bad match between localization and map.
        scene_blacklist = [499, 515, 517]

        # Get logs by location.
        log_location = self.map_api.map_name
        log_tokens = [l['token'] for l in nusc.log if l['location'] == log_location]
        assert len(log_tokens) > 0, 'Error: This split has 0 scenes for location %s!' % log_location

        # Filter scenes.
        scene_tokens_location = [e['token'] for e in nusc.scene if e['log_token'] in log_tokens]
        if scene_tokens is not None:
            scene_tokens_location = [t for t in scene_tokens_location if t in scene_tokens]
        assert len(scene_tokens_location) > 0, 'Error: Found 0 valid scenes for location %s!' % log_location

        map_poses = []
        if verbose:
            print('Adding ego poses to map...')
        for scene_token in tqdm(scene_tokens_location, disable=not verbose):
            # Check that the scene is from the correct location.
            scene_record = nusc.get('scene', scene_token)
            scene_name = scene_record['name']
            scene_id = int(scene_name.replace('scene-', ''))
            log_record = nusc.get('log', scene_record['log_token'])
            assert log_record['location'] == log_location, \
                'Error: The provided scene_tokens do not correspond to the provided map location!'

            # Print a warning if the localization is known to be bad.
            if verbose and scene_id in scene_blacklist:
                print('Warning: %s is known to have a bad fit between ego pose and map.' % scene_name)

            # For each sample in the scene, store the ego pose.
            sample_tokens = nusc.field2token('sample', 'scene_token', scene_token)
            for sample_token in sample_tokens:
                sample_record = nusc.get('sample', sample_token)

                # Poses are associated with the sample_data. Here we use the lidar sample_data.
                sample_data_record = nusc.get('sample_data', sample_record['data']['LIDAR_TOP'])
                pose_record = nusc.get('ego_pose', sample_data_record['ego_pose_token'])

                # Calculate the pose on the map and append.
                map_poses.append(pose_record['translation'])

        # Check that ego poses aren't empty.
        assert len(map_poses) > 0, 'Error: Found 0 ego poses. Please check the inputs.'

        # Compute number of close ego poses.
        if verbose:
            print('Creating plot...')
        map_poses = np.vstack(map_poses)[:, :2]

        # Render the map patch with the current ego poses.
        min_patch = np.floor(map_poses.min(axis=0) - patch_margin)
        max_patch = np.ceil(map_poses.max(axis=0) + patch_margin)
        diff_patch = max_patch - min_patch
        if any(diff_patch < min_diff_patch):
            center_patch = (min_patch + max_patch) / 2
            diff_patch = np.maximum(diff_patch, min_diff_patch)
            min_patch = center_patch - diff_patch / 2
            max_patch = center_patch + diff_patch / 2
        my_patch = (min_patch[0], min_patch[1], max_patch[0], max_patch[1])
        fig, ax = self.render_map_patch(my_patch, self.map_api.non_geometric_layers, figsize=(10, 10),
                                        render_egoposes_range=render_egoposes_range,
                                        render_legend=render_legend)

        # Plot in the same axis as the map.
        # Make sure these are plotted "on top".
        if render_egoposes:
            ax.scatter(map_poses[:, 0], map_poses[:, 1], s=20, c='k', alpha=1.0, zorder=2)
        plt.axis('off')

        if out_path is not None:
            plt.savefig(out_path, bbox_inches='tight', pad_inches=0)

        return map_poses

    @staticmethod
    def _clip_points_behind_camera(points, near_plane: float):
        """
        Perform clipping on polygons that are partially behind the camera.
        This method is necessary as the projection does not work for points behind the camera.
        Hence we compute the line between the point and the camera and follow that line until we hit the near plane of
        the camera. Then we use that point.
        :param points: <np.float32: 3, n> Matrix of points, where each point (x, y, z) is along each column.
        :param near_plane: If we set the near_plane distance of the camera to 0 then some points will project to
            infinity. Therefore we need to clip these points at the near plane.
        :return: The clipped version of the polygon. This may have fewer points than the original polygon if some lines
            were entirely behind the polygon.
        """
        points_clipped = []
        # Loop through each line on the polygon.
        # For each line where exactly 1 endpoints is behind the camera, move the point along the line until
        # it hits the near plane of the camera (clipping).
        assert points.shape[0] == 3
        point_count = points.shape[1]
        for line_1 in range(point_count):
            line_2 = (line_1 + 1) % point_count
            point_1 = points[:, line_1]
            point_2 = points[:, line_2]
            z_1 = point_1[2]
            z_2 = point_2[2]

            if z_1 >= near_plane and z_2 >= near_plane:
                # Both points are in front.
                # Add both points unless the first is already added.
                if len(points_clipped) == 0 or all(points_clipped[-1] != point_1):
                    points_clipped.append(point_1)
                points_clipped.append(point_2)
            elif z_1 < near_plane and z_2 < near_plane:
                # Both points are in behind.
                # Don't add anything.
                continue
            else:
                # One point is in front, one behind.
                # By convention pointA is behind the camera and pointB in front.
                if z_1 <= z_2:
                    point_a = points[:, line_1]
                    point_b = points[:, line_2]
                else:
                    point_a = points[:, line_2]
                    point_b = points[:, line_1]
                z_a = point_a[2]
                z_b = point_b[2]

                # Clip line along near plane.
                pointdiff = point_b - point_a
                alpha = (near_plane - z_b) / (z_a - z_b)
                clipped = point_a + (1 - alpha) * pointdiff
                assert np.abs(clipped[2] - near_plane) < 1e-6

                # Add the first point (if valid and not duplicate), the clipped point and the second point (if valid).
                if z_1 >= near_plane and (len(points_clipped) == 0 or all(points_clipped[-1] != point_1)):
                    points_clipped.append(point_1)
                points_clipped.append(clipped)
                if z_2 >= near_plane:
                    points_clipped.append(point_2)

        points_clipped = np.array(points_clipped).transpose()
        return points_clipped

    def get_records_in_patch(self,
                             box_coords: Tuple[float, float, float, float],
                             layer_names: List[str] = None,
                             mode: str = 'intersect') -> Dict[str, List[str]]:
        """
        Get all the record token that intersects or within a particular rectangular patch.
        :param box_coords: The rectangular patch coordinates (x_min, y_min, x_max, y_max).
        :param layer_names: Names of the layers that we want to retrieve in a particular patch.
            By default will always look for all non geometric layers.
        :param mode: "intersect" will return all non geometric records that intersects the patch,
            "within" will return all non geometric records that are within the patch.
        :return: Dictionary of layer_name - tokens pairs.
        """
        if mode not in ['intersect', 'within']:
            raise ValueError("Mode {} is not valid, choice=('intersect', 'within')".format(mode))

        if layer_names is None:
            layer_names = self.map_api.non_geometric_layers

        records_in_patch = dict()
        for layer_name in layer_names:
            layer_records = []
            for record in getattr(self.map_api, layer_name):
                token = record['token']
                if self.is_record_in_patch(layer_name, token, box_coords, mode):
                    layer_records.append(token)

            records_in_patch.update({layer_name: layer_records})

        return records_in_patch

    def is_record_in_patch(self,
                           layer_name: str,
                           token: str,
                           box_coords: Tuple[float, float, float, float],
                           mode: str = 'intersect') -> bool:
        """
        Query whether a particular record is in a rectangular patch.
        :param layer_name: The layer name of the record.
        :param token: The record token.
        :param box_coords: The rectangular patch coordinates (x_min, y_min, x_max, y_max).
        :param mode: "intersect" means it will return True if the geometric object intersects the patch and False
        otherwise, "within" will return True if the geometric object is within the patch and False otherwise.
        :return: Boolean value on whether a particular record intersects or is within a particular patch.
        """
        if mode not in ['intersect', 'within']:
            raise ValueError("Mode {} is not valid, choice=('intersect', 'within')".format(mode))

        if layer_name in self.map_api.lookup_polygon_layers:
            return self._is_polygon_record_in_patch(token, layer_name, box_coords, mode)
        elif layer_name in self.map_api.non_geometric_line_layers:
            return self._is_line_record_in_patch(token, layer_name, box_coords,  mode)
        else:
            raise ValueError("{} is not a valid layer".format(layer_name))

    def layers_on_point(self, x: float, y: float) -> Dict[str, str]:
        """
        Returns all the polygonal layers that a particular point is on.
        :param x: x coordinate of the point of interest.
        :param y: y coordinate of the point of interest.
        :return: All the polygonal layers that a particular point is on.
        """
        layers_on_point = dict()
        for layer_name in self.map_api.non_geometric_polygon_layers:
            layers_on_point.update({layer_name: self.record_on_point(x, y, layer_name)})

        return layers_on_point

    def record_on_point(self, x, y, layer_name) -> str:
        """
        Query what record of a layer a particular point is on.
        :param x: x coordinate of the point of interest.
        :param y: y coordinate of the point of interest.
        :param layer_name: The non geometric polygonal layer name that we are interested in.
        :return: The first token of a layer a particular point is on or '' if no layer is found.
        """
        if layer_name not in self.map_api.non_geometric_polygon_layers:
            raise ValueError("{} is not a polygon layer".format(layer_name))

        point = Point(x, y)
        records = getattr(self.map_api, layer_name)

        if layer_name == 'drivable_area':
            for record in records:
                polygons = [self.map_api.extract_polygon(polygon_token) for polygon_token in record['polygon_tokens']]
                for polygon in polygons:
                    if point.within(polygon):
                        return record['token']
                    else:
                        pass
        else:
            for record in records:
                polygon = self.map_api.extract_polygon(record['polygon_token'])
                if point.within(polygon):
                    return record['token']
                else:
                    pass

        # If nothing is found, return an empty string.
        return ''

    def extract_polygon(self, polygon_token: str) -> Polygon:
        """
        Construct a shapely Polygon object out of a polygon token.
        :param polygon_token: The token of the polygon record.
        :return: The polygon wrapped in a shapely Polygon object.
        """
        polygon_record = self.map_api.get('polygon', polygon_token)

        exterior_coords = [(self.map_api.get('node', token)['x'], self.map_api.get('node', token)['y'])
                           for token in polygon_record['exterior_node_tokens']]


        interiors = []
        for hole in polygon_record['holes']:
            interior_coords = [(self.map_api.get('node', token)['x'], self.map_api.get('node', token)['y'])
                               for token in hole['node_tokens']]
            if len(interior_coords) > 0:  # Add only non-empty holes.
                interiors.append(interior_coords)

        return Polygon(exterior_coords, interiors)

    def extract_line(self, line_token: str) -> LineString:
        """
        Construct a shapely LineString object out of a line token.
        :param line_token: The token of the line record.
        :return: The line wrapped in a LineString object.
        """
        line_record = self.map_api.get('line', line_token)
        line_nodes = [(self.map_api.get('node', token)['x'], self.map_api.get('node', token)['y'])
                      for token in line_record['node_tokens']]

        return LineString(line_nodes)

    def get_bounds(self, layer_name: str, token: str) -> Tuple[float, float, float, float]:
        """
        Get the bounds of the geometric object that corresponds to a non geometric record.
        :param layer_name: Name of the layer that we are interested in.
        :param token: Token of the record.
        :return: min_x, min_y, max_x, max_y of the line representation.
        """
        if layer_name in self.map_api.non_geometric_polygon_layers:
            return self._get_polygon_bounds(layer_name, token)
        elif layer_name in self.map_api.non_geometric_line_layers:
            return self._get_line_bounds(layer_name, token)
        else:
            raise ValueError("{} is not a valid layer".format(layer_name))

    def _get_polygon_bounds(self, layer_name: str, token: str) -> Tuple[float, float, float, float]:
        """
        Get the extremities of the polygon object that corresponds to a non geometric record.
        :param layer_name: Name of the layer that we are interested in.
        :param token: Token of the record.
        :return: min_x, min_y, max_x, max_y of of the polygon or polygons (for drivable_area) representation.
        """
        if layer_name not in self.map_api.non_geometric_polygon_layers:
            raise ValueError("{} is not a record with polygon representation".format(token))

        record = self.map_api.get(layer_name, token)

        if layer_name == 'drivable_area':
            polygons = [self.map_api.get('polygon', polygon_token) for polygon_token in record['polygon_tokens']]
            exterior_node_coords = []

            for polygon in polygons:
                nodes = [self.map_api.get('node', node_token) for node_token in polygon['exterior_node_tokens']]
                node_coords = [(node['x'], node['y']) for node in nodes]
                exterior_node_coords.extend(node_coords)

            exterior_node_coords = np.array(exterior_node_coords)
        else:
            exterior_nodes = [self.map_api.get('node', token) for token in record['exterior_node_tokens']]
            exterior_node_coords = np.array([(node['x'], node['y']) for node in exterior_nodes])

        xs = exterior_node_coords[:, 0]
        ys = exterior_node_coords[:, 1]

        x2 = xs.max()
        x1 = xs.min()
        y2 = ys.max()
        y1 = ys.min()

        return x1, y1, x2, y2

    def _get_line_bounds(self, layer_name: str, token: str) -> Tuple[float, float, float, float]:
        """
        Get the bounds of the line object that corresponds to a non geometric record.
        :param layer_name: Name of the layer that we are interested in.
        :param token: Token of the record.
        :return: min_x, min_y, max_x, max_y of of the line representation.
        """
        if layer_name not in self.map_api.non_geometric_line_layers:
            raise ValueError("{} is not a record with line representation".format(token))

        record = self.map_api.get(layer_name, token)
        nodes = [self.map_api.get('node', node_token) for node_token in record['node_tokens']]
        node_coords = [(node['x'], node['y']) for node in nodes]
        node_coords = np.array(node_coords)

        xs = node_coords[:, 0]
        ys = node_coords[:, 1]

        x2 = xs.max()
        x1 = xs.min()
        y2 = ys.max()
        y1 = ys.min()

        return x1, y1, x2, y2

    def _is_polygon_record_in_patch(self,
                                    token: str,
                                    layer_name: str,
                                    box_coords: Tuple[float, float, float, float],
                                    mode: str = 'intersect') -> bool:
        """
        Query whether a particular polygon record is in a rectangular patch.
        :param layer_name: The layer name of the record.
        :param token: The record token.
        :param box_coords: The rectangular patch coordinates (x_min, y_min, x_max, y_max).
        :param mode: "intersect" means it will return True if the geometric object intersects the patch and False
        otherwise, "within" will return True if the geometric object is within the patch and False otherwise.
        :return: Boolean value on whether a particular polygon record intersects or is within a particular patch.
        """
        if layer_name not in self.map_api.lookup_polygon_layers:
            raise ValueError('{} is not a polygonal layer'.format(layer_name))

        x_min, y_min, x_max, y_max = box_coords
        record = self.map_api.get(layer_name, token)
        rectangular_patch = box(x_min, y_min, x_max, y_max)

        if layer_name == 'drivable_area':
            polygons = [self.map_api.extract_polygon(polygon_token) for polygon_token in record['polygon_tokens']]
            geom = MultiPolygon(polygons)
        else:
            geom = self.map_api.extract_polygon(record['polygon_token'])

        if mode == 'intersect':
            return geom.intersects(rectangular_patch)
        elif mode == 'within':
            return geom.within(rectangular_patch)

    def _is_line_record_in_patch(self,
                                 token: str,
                                 layer_name: str,
                                 box_coords: Tuple[float, float, float, float],
                                 mode: str = 'intersect') -> bool:
        """
        Query whether a particular line record is in a rectangular patch.
        :param layer_name: The layer name of the record.
        :param token: The record token.
        :param box_coords: The rectangular patch coordinates (x_min, y_min, x_max, y_max).
        :param mode: "intersect" means it will return True if the geometric object intersects the patch and False
        otherwise, "within" will return True if the geometric object is within the patch and False otherwise.
        :return: Boolean value on whether a particular line  record intersects or is within a particular patch.
        """
        if layer_name not in self.map_api.non_geometric_line_layers:
            raise ValueError("{} is not a line layer".format(layer_name))

        # Retrieve nodes of this line.
        record = self.map_api.get(layer_name, token)
        node_recs = [self.map_api.get('node', node_token) for node_token in record['node_tokens']]
        node_coords = [[node['x'], node['y']] for node in node_recs]
        node_coords = np.array(node_coords)

        # A few lines in Queenstown have zero nodes. In this case we return False.
        if len(node_coords) == 0:
            return False

        # Check that nodes fall inside the path.
        x_min, y_min, x_max, y_max = box_coords
        cond_x = np.logical_and(node_coords[:, 0] < x_max, node_coords[:, 0] > x_min)
        cond_y = np.logical_and(node_coords[:, 1] < y_max, node_coords[:, 1] > y_min)
        cond = np.logical_and(cond_x, cond_y)
        if mode == 'intersect':
            return np.any(cond)
        elif mode == 'within':
            return np.all(cond)

    def _render_layer(self, ax: Axes, layer_name: str, alpha: float) -> None:
        """
        Wrapper method that renders individual layers on an axis.
        :param ax: The matplotlib axes where the layer will get rendered.
        :param layer_name: Name of the layer that we are interested in.
        :param alpha: The opacity of the layer to be rendered.
        """
        if layer_name in self.map_api.non_geometric_polygon_layers:
            self._render_polygon_layer(ax, layer_name, alpha)
        elif layer_name in self.map_api.non_geometric_line_layers:
            self._render_line_layer(ax, layer_name, alpha)
        else:
            raise ValueError("{} is not a valid layer".format(layer_name))

    def _render_polygon_layer(self, ax: Axes, layer_name: str, alpha: float) -> None:
        """
        Renders an individual non-geometric polygon layer on an axis.
        :param ax: The matplotlib axes where the layer will get rendered.
        :param layer_name: Name of the layer that we are interested in.
        :param alpha: The opacity of the layer to be rendered.
        """
        if layer_name not in self.map_api.non_geometric_polygon_layers:
            raise ValueError('{} is not a polygonal layer'.format(layer_name))

        first_time = True
        records = getattr(self.map_api, layer_name)
        if layer_name == 'drivable_area':
            for record in records:
                polygons = [self.map_api.extract_polygon(polygon_token) for polygon_token in record['polygon_tokens']]

                for polygon in polygons:
                    if first_time:
                        label = layer_name
                        first_time = False
                    else:
                        label = None
                    ax.add_patch(descartes.PolygonPatch(polygon, fc=self.color_map[layer_name], alpha=alpha,
                                                        label=label))
        else:
            for record in records:
                polygon = self.map_api.extract_polygon(record['polygon_token'])

                if first_time:
                    label = layer_name
                    first_time = False
                else:
                    label = None

                ax.add_patch(descartes.PolygonPatch(polygon, fc=self.color_map[layer_name], alpha=alpha,
                                                    label=label))

    def _render_line_layer(self, ax: Axes, layer_name: str, alpha: float) -> None:
        """
        Renders an individual non-geometric line layer on an axis.
        :param ax: The matplotlib axes where the layer will get rendered.
        :param layer_name: Name of the layer that we are interested in.
        :param alpha: The opacity of the layer to be rendered.
        """
        if layer_name not in self.map_api.non_geometric_line_layers:
            raise ValueError("{} is not a line layer".format(layer_name))

        first_time = True
        records = getattr(self.map_api, layer_name)
        for record in records:
            if first_time:
                label = layer_name
                first_time = False
            else:
                label = None
            line = self.map_api.extract_line(record['line_token'])
            if line.is_empty:  # Skip lines without nodes
                continue
            xs, ys = line.xy

            if layer_name == 'traffic_light':
                # Draws an arrow with the physical traffic light as the starting point, pointing to the direction on
                # where the traffic light points.
                ax.add_patch(Arrow(xs[0], ys[0], xs[1]-xs[0], ys[1]-ys[0], color=self.color_map[layer_name],
                                   label=label))
            else:
                ax.plot(xs, ys, color=self.color_map[layer_name], alpha=alpha, label=label)

    def _get_layer_geom(self,
                        patch_box: Tuple[float, float, float, float],
                        patch_angle: float,
                        layer_name: str) -> List[Geometry]:
        """
        Wrapper method that gets the geometries for each layer.
        :param patch_box: Patch box defined as [x_center, y_center, height, width].
        :param patch_angle: Patch orientation in degrees.
        :param layer_name: Name of map layer to be converted to binary map mask patch.
        :return: List of geometries for the given layer.
        """
        if layer_name in self.map_api.non_geometric_polygon_layers:
            return self._get_layer_polygon(patch_box, patch_angle, layer_name)
        elif layer_name in self.map_api.non_geometric_line_layers:
            return self._get_layer_line(patch_box, patch_angle, layer_name)
        else:
            raise ValueError("{} is not a valid layer".format(layer_name))

    def _layer_geom_to_mask(self,
                            layer_name: str,
                            layer_geom: List[Geometry],
                            local_box: Tuple[float, float, float, float],
                            canvas_size: Tuple[int, int]) -> np.ndarray:
        """
        Wrapper method that gets the mask for each layer's geometries.
        :param layer_name: The name of the layer for which we get the masks.
        :param layer_geom: List of the geometries of the layer specified in layer_name.
        :param local_box: The local patch box defined as (x_center, y_center, height, width), where typically
            x_center = y_center = 0.
        :param canvas_size: Size of the output mask (h, w).
        """
        if layer_name in self.map_api.non_geometric_polygon_layers:
            return self._polygon_geom_to_mask(layer_geom, local_box, layer_name, canvas_size)
        elif layer_name in self.map_api.non_geometric_line_layers:
            return self._line_geom_to_mask(layer_geom, local_box, layer_name, canvas_size)
        else:
            raise ValueError("{} is not a valid layer".format(layer_name))

    @staticmethod
    def mask_for_polygons(polygons: MultiPolygon, mask: np.ndarray) -> np.ndarray:
        """
        Convert a polygon or multipolygon list to an image mask ndarray.
        :param polygons: List of Shapely polygons to be converted to numpy array.
        :param mask: Canvas where mask will be generated.
        :return: Numpy ndarray polygon mask.
        """
        if not polygons:
            return mask

        def int_coords(x):
            # function to round and convert to int
            return np.array(x).round().astype(np.int32)
        exteriors = [int_coords(poly.exterior.coords) for poly in polygons]
        interiors = [int_coords(pi.coords) for poly in polygons for pi in poly.interiors]
        cv2.fillPoly(mask, exteriors, 1)
        cv2.fillPoly(mask, interiors, 0)
        return mask

    @staticmethod
    def mask_for_lines(lines: LineString, mask: np.ndarray) -> np.ndarray:
        """
        Convert a Shapely LineString back to an image mask ndarray.
        :param lines: List of shapely LineStrings to be converted to a numpy array.
        :param mask: Canvas where mask will be generated.
        :return: Numpy ndarray line mask.
        """
        if lines.geom_type == 'MultiLineString':
            for line in lines:
                coords = np.asarray(list(line.coords), np.int32)
                coords = coords.reshape((-1, 2))
                cv2.polylines(mask, [coords], False, 1, 2)
        else:
            coords = np.asarray(list(lines.coords), np.int32)
            coords = coords.reshape((-1, 2))
            cv2.polylines(mask, [coords], False, 1, 2)

        return mask

    def _polygon_geom_to_mask(self,
                              layer_geom: List[Polygon],
                              local_box: Tuple[float, float, float, float],
                              layer_name: str,
                              canvas_size: Tuple[int, int]) -> np.ndarray:
        """
        Convert polygon inside patch to binary mask and return the map patch.
        :param layer_geom: list of polygons for each map layer
        :param local_box: The local patch box defined as (x_center, y_center, height, width), where typically
            x_center = y_center = 0.
        :param layer_name: name of map layer to be converted to binary map mask patch.
        :param canvas_size: Size of the output mask (h, w).
        :return: Binary map mask patch with the size canvas_size.
        """
        if layer_name not in self.map_api.non_geometric_polygon_layers:
            raise ValueError('{} is not a polygonal layer'.format(layer_name))

        patch_x, patch_y, patch_h, patch_w = local_box

        patch = self.get_patch_coord(local_box)

        canvas_h = canvas_size[0]
        canvas_w = canvas_size[1]

        scale_height = canvas_h / patch_h
        scale_width = canvas_w / patch_w

        trans_x = -patch_x + patch_w / 2.0
        trans_y = -patch_y + patch_h / 2.0

        map_mask = np.zeros(canvas_size, np.uint8)

        for polygon in layer_geom:
            new_polygon = polygon.intersection(patch)
            if not new_polygon.is_empty:
                new_polygon = affinity.affine_transform(new_polygon,
                                                        [1.0, 0.0, 0.0, 1.0, trans_x, trans_y])
                new_polygon = affinity.scale(new_polygon, xfact=scale_width, yfact=scale_height, origin=(0, 0))

                if new_polygon.geom_type is 'Polygon':
                    new_polygon = MultiPolygon([new_polygon])
                map_mask = self.mask_for_polygons(new_polygon, map_mask)

        return map_mask

    def _line_geom_to_mask(self,
                           layer_geom: List[LineString],
                           local_box: Tuple[float, float, float, float],
                           layer_name: str,
                           canvas_size: Tuple[int, int]) -> Optional[np.ndarray]:
        """
        Convert line inside patch to binary mask and return the map patch.
        :param layer_geom: list of LineStrings for each map layer
        :param local_box: The local patch box defined as (x_center, y_center, height, width), where typically
            x_center = y_center = 0.
        :param layer_name: name of map layer to be converted to binary map mask patch.
        :param canvas_size: Size of the output mask (h, w).
        :return: Binary map mask patch in a canvas size.
        """
        if layer_name not in self.map_api.non_geometric_line_layers:
            raise ValueError("{} is not a line layer".format(layer_name))

        patch_x, patch_y, patch_h, patch_w = local_box

        patch = self.get_patch_coord(local_box)

        canvas_h = canvas_size[0]
        canvas_w = canvas_size[1]
        scale_height = canvas_h/patch_h
        scale_width = canvas_w/patch_w

        trans_x = -patch_x + patch_w / 2.0
        trans_y = -patch_y + patch_h / 2.0

        map_mask = np.zeros(canvas_size, np.uint8)

        if layer_name is 'traffic_light':
            return None

        for line in layer_geom:
            new_line = line.intersection(patch)
            if not new_line.is_empty:
                new_line = affinity.affine_transform(new_line,
                                                     [1.0, 0.0, 0.0, 1.0, trans_x, trans_y])
                new_line = affinity.scale(new_line, xfact=scale_width, yfact=scale_height, origin=(0, 0))

                map_mask = self.mask_for_lines(new_line, map_mask)
        return map_mask

    def _get_layer_polygon(self,
                           patch_box: Tuple[float, float, float, float],
                           patch_angle: float,
                           layer_name: str) -> List[Polygon]:
        """
         Retrieve the polygons of a particular layer within the specified patch.
         :param patch_box: Patch box defined as [x_center, y_center, height, width].
         :param patch_angle: Patch orientation in degrees.
         :param layer_name: name of map layer to be extracted.
         :return: List of Polygon in a patch box.
         """
        if layer_name not in self.map_api.non_geometric_polygon_layers:
            raise ValueError('{} is not a polygonal layer'.format(layer_name))

        patch_x = patch_box[0]
        patch_y = patch_box[1]

        patch = self.get_patch_coord(patch_box, patch_angle)

        records = getattr(self.map_api, layer_name)

        polygon_list = []
        if layer_name == 'drivable_area':
            for record in records:
                polygons = [self.map_api.extract_polygon(polygon_token) for polygon_token in record['polygon_tokens']]

                for polygon in polygons:
                    new_polygon = polygon.intersection(patch)
                    if not new_polygon.is_empty:
                        new_polygon = affinity.rotate(new_polygon, -patch_angle,
                                                      origin=(patch_x, patch_y), use_radians=False)
                        new_polygon = affinity.affine_transform(new_polygon,
                                                                [1.0, 0.0, 0.0, 1.0, -patch_x, -patch_y])
                        if new_polygon.geom_type is 'Polygon':
                            new_polygon = MultiPolygon([new_polygon])
                        polygon_list.append(new_polygon)

        else:
            for record in records:
                polygon = self.map_api.extract_polygon(record['polygon_token'])

                if polygon.is_valid:
                    new_polygon = polygon.intersection(patch)
                    if not new_polygon.is_empty:
                        new_polygon = affinity.rotate(new_polygon, -patch_angle,
                                                      origin=(patch_x, patch_y), use_radians=False)
                        new_polygon = affinity.affine_transform(new_polygon,
                                                                [1.0, 0.0, 0.0, 1.0, -patch_x, -patch_y])
                        if new_polygon.geom_type is 'Polygon':
                            new_polygon = MultiPolygon([new_polygon])
                        polygon_list.append(new_polygon)

        return polygon_list

    def _get_layer_line(self,
                        patch_box: Tuple[float, float, float, float],
                        patch_angle: float,
                        layer_name: str) -> Optional[List[LineString]]:
        """
        Retrieve the lines of a particular layer within the specified patch.
        :param patch_box: Patch box defined as [x_center, y_center, height, width].
        :param patch_angle: Patch orientation in degrees.
        :param layer_name: name of map layer to be converted to binary map mask patch.
        :return: List of LineString in a patch box.
        """
        if layer_name not in self.map_api.non_geometric_line_layers:
            raise ValueError("{} is not a line layer".format(layer_name))

        if layer_name is 'traffic_light':
            return None

        patch_x = patch_box[0]
        patch_y = patch_box[1]

        patch = self.get_patch_coord(patch_box, patch_angle)

        line_list = []
        records = getattr(self.map_api, layer_name)
        for record in records:
            line = self.map_api.extract_line(record['line_token'])
            if line.is_empty:  # Skip lines without nodes.
                continue

            new_line = line.intersection(patch)
            if not new_line.is_empty:
                new_line = affinity.rotate(new_line, -patch_angle, origin=(patch_x, patch_y), use_radians=False)
                new_line = affinity.affine_transform(new_line,
                                                     [1.0, 0.0, 0.0, 1.0, -patch_x, -patch_y])
                line_list.append(new_line)

        return line_list

    @staticmethod
    def get_patch_coord(patch_box: Tuple[float, float, float, float],
                        patch_angle: float = 0.0) -> Polygon:
        """
        Convert patch_box to shapely Polygon coordinates.
        :param patch_box: Patch box defined as [x_center, y_center, height, width].
        :param patch_angle: Patch orientation in degrees.
        :return: Box Polygon for patch_box.
        """
        patch_x, patch_y, patch_h, patch_w = patch_box

        x_min = patch_x - patch_w / 2.0
        y_min = patch_y - patch_h / 2.0
        x_max = patch_x + patch_w / 2.0
        y_max = patch_y + patch_h / 2.0

        patch = box(x_min, y_min, x_max, y_max)
        patch = affinity.rotate(patch, patch_angle, origin=(patch_x, patch_y), use_radians=False)

        return patch<|MERGE_RESOLUTION|>--- conflicted
+++ resolved
@@ -480,8 +480,7 @@
 
         return {ID: discretize_lane(self.arcline_path_3.get(ID, []), resolution_meters) for ID in tokens}
 
-<<<<<<< HEAD
-=======
+
     def _get_connected_lanes(self, lane_token: str, incoming_outgoing: str) -> List[str]:
         """
         Helper for getting the lanes connected to a given lane
@@ -552,8 +551,6 @@
         return min_id
 
 
-
->>>>>>> 7ffeb2b7
 class NuScenesMapExplorer:
     """ Helper class to explore the nuScenes map data. """
     def __init__(self,
