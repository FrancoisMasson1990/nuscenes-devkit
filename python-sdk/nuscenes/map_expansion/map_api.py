--- conflicted
+++ resolved
@@ -549,10 +549,6 @@
 
         return min_id
 
-<<<<<<< HEAD
-
-=======
->>>>>>> 11f7eb4c
 
 class NuScenesMapExplorer:
     """ Helper class to explore the nuScenes map data. """
